--- conflicted
+++ resolved
@@ -1,286 +1,268 @@
-/**
- * Copyright (C) 2009-2010 the original author or authors.
- *
- * Licensed under the Apache License, Version 2.0 (the "License");
- * you may not use this file except in compliance with the License.
- * You may obtain a copy of the License at
- *
- *         http://www.apache.org/licenses/LICENSE-2.0
- *
- * Unless required by applicable law or agreed to in writing, software
- * distributed under the License is distributed on an "AS IS" BASIS,
- * WITHOUT WARRANTIES OR CONDITIONS OF ANY KIND, either express or implied.
- * See the License for the specific language governing permissions and
- * limitations under the License.
- */
-
-package com.googlecode.flyway.core.runtime;
-
-import com.googlecode.flyway.core.dbsupport.DbSupport;
-import com.googlecode.flyway.core.migration.Migration;
-import com.googlecode.flyway.core.migration.MigrationState;
-import com.googlecode.flyway.core.migration.SchemaVersion;
-import com.googlecode.flyway.core.migration.sql.PlaceholderReplacer;
-import com.googlecode.flyway.core.migration.sql.SqlScript;
-import com.googlecode.flyway.core.util.ResourceUtils;
-import org.apache.commons.logging.Log;
-import org.apache.commons.logging.LogFactory;
-import org.springframework.jdbc.core.JdbcTemplate;
-import org.springframework.jdbc.core.RowMapper;
-import org.springframework.transaction.TransactionStatus;
-import org.springframework.transaction.support.TransactionCallback;
-import org.springframework.transaction.support.TransactionTemplate;
-
-import java.sql.ResultSet;
-import java.sql.SQLException;
-import java.util.*;
-
-/**
- * Supports reading and writing to the metadata table.
- */
-public class MetaDataTable {
-    /**
-     * Logger.
-     */
-    private static final Log LOG = LogFactory.getLog(MetaDataTable.class);
-
-    /**
-     * Database-specific functionality.
-     */
-    private final DbSupport dbSupport;
-
-    /**
-     * The name of the schema metadata table used by flyway.
-     */
-    private final String tableName;
-
-    /**
-     * JdbcTemplate with ddl manipulation access to the database.
-     */
-    private final JdbcTemplate jdbcTemplate;
-
-    /**
-     * The transaction template to use.
-     */
-    private final TransactionTemplate transactionTemplate;
-
-    /**
-     * Creates a new instance of the metadata table support.
-     *
-     * @param transactionTemplate The transaction template to use.
-     * @param jdbcTemplate        JdbcTemplate with ddl manipulation access to the
-     *                            database.
-     * @param dbSupport           Database-specific functionality.
-     * @param tableName           The name of the schema metadata table used by flyway.
-     */
-    public MetaDataTable(TransactionTemplate transactionTemplate, JdbcTemplate jdbcTemplate, DbSupport dbSupport,
-                         String tableName) {
-        this.transactionTemplate = transactionTemplate;
-        this.jdbcTemplate = jdbcTemplate;
-        this.dbSupport = dbSupport;
-        this.tableName = tableName;
-    }
-
-    /**
-     * Checks whether Flyway's metadata table is already present in the
-     * database.
-     *
-     * @return {@code true} if the table exists, {@code false} if it doesn't.
-     */
-    private boolean exists() {
-        return dbSupport.metaDataTableExists(jdbcTemplate, tableName);
-    }
-
-    /**
-     * Creates Flyway's metadata table.
-     */
-    private void create() {
-        String location = dbSupport.getCreateMetaDataTableScriptLocation();
-        String createMetaDataTableScriptSource = ResourceUtils.loadResourceAsString(location);
-
-        Map<String, String> placeholders = new HashMap<String, String>();
-        placeholders.put("tableName", tableName);
-        PlaceholderReplacer placeholderReplacer = new PlaceholderReplacer(placeholders, "${", "}");
-
-        SqlScript sqlScript = new SqlScript(createMetaDataTableScriptSource, placeholderReplacer);
-        sqlScript.execute(transactionTemplate, jdbcTemplate);
-        LOG.info("Metadata table created: " + tableName);
-    }
-
-    /**
-     * Creates the metadata table if it doesn't already exist. 
-     */
-    public void createIfNotExists() {
-        if (!exists()) {
-            create();
-        }
-    }
-
-    /**
-     * Creates and initializes the Flyway metadata table.
-     *
-     * @param initialVersion (optional) The initial version to put in the metadata table.
-     *                       Only migrations with a version number higher than this one
-     *                       will be considered for this database.
-     *                       {@code null} defaults the initial version to 0.
-     */
-    public void init(final SchemaVersion initialVersion) {
-        Migration migration = latestAppliedMigration();
-        if (migration != null) {
-            throw new IllegalStateException("Schema already initialized. Current Version: " + migration.getVersion());
-        }
-
-        final Migration initialMigration = new Migration() {{
-            schemaVersion = initialVersion;
-            scriptName = initialVersion.getDescription();
-            executionTime = 0;
-            migrationState = MigrationState.SUCCESS;
-        }};
-
-        transactionTemplate.execute(new TransactionCallback() {
-            @Override
-            public Void doInTransaction(TransactionStatus status) {
-                finishMigration(initialMigration);
-                return null;
-            }
-        });
-
-        LOG.info("Schema initialized with version: " + initialVersion);
-    }
-
-    /**
-     * Acquires an exclusive read-write lock on the metadata table. This lock
-     * will be released automatically on commit.
-     */
-    public void lock() {
-        if (dbSupport.supportsLocking()) {
-            jdbcTemplate.queryForList("SELECT script FROM " + tableName + " FOR UPDATE");
-        }
-    }
-
-    /**
-     * Persists the result of this migration.
-     *
-     * @param migration The migration that was run.
-     */
-    public void finishMigration(final Migration migration) {
-        jdbcTemplate.update("UPDATE " + tableName + " SET current_version=0");
-        final SchemaVersion schemaVersion = migration.getVersion();
-        final String version = schemaVersion.getVersion();
-        final String description = schemaVersion.getDescription();
-        final String state = migration.getState().name();
-        jdbcTemplate
-                .update("INSERT INTO " + tableName
-                        + " (version, description, script, execution_time, state, current_version, checksum)"
-                        + " VALUES (?, ?, ?, ?, ?, 1, ?)", new Object[]{version, description, migration.getScriptName(), 
-                        migration.getExecutionTime(), state, migration.getChecksum()});
-    }
-
-    /**
-     * @return The latest migration applied on the schema. {@code null} if no migration has been applied so far.
-     */
-    public Migration latestAppliedMigration() {
-        if (!exists()) {
-            return null;
-        }
-
-<<<<<<< HEAD
-        String query = "select VERSION, DESCRIPTION, SCRIPT, EXECUTION_TIME, STATE, CHECKSUM from " + tableName + " where current_version=1";
-=======
-        String query = getSelectStatement() + " where current_version=1";
->>>>>>> 0559a454
-        @SuppressWarnings({"unchecked"})
-        final List<Migration> migrations = jdbcTemplate.query(query, new MigrationRowMapper());
-
-        if (migrations.isEmpty()) {
-            return null;
-        }
-
-        return migrations.get(0);
-    }
-
-    /**
-     * @return The list of all migrations applied on the schema (oldest first). An empty list if no migration has been
-     *         applied so far.
-     */
-    public List<Migration> allAppliedMigrations() {
-        if (!exists()) {
-            return new ArrayList<Migration>();
-        }
-
-<<<<<<< HEAD
-        String query = "select VERSION, DESCRIPTION, SCRIPT, EXECUTION_TIME, STATE, CHECKSUM from " + tableName;
-=======
-        String query = getSelectStatement();
->>>>>>> 0559a454
-
-        @SuppressWarnings({"unchecked"})
-        final List<Migration> migrations = jdbcTemplate.query(query, new MigrationRowMapper());
-
-        Collections.sort(migrations);
-
-        return migrations;
-    }
-
-    /**
-     * @return The select statement for reading the metadata table.
-     */
-    private String getSelectStatement() {
-        return "select VERSION, DESCRIPTION, SCRIPT, EXECUTION_TIME, STATE, INSTALLED_ON from " + tableName;
-    }
-
-    /**
-     * Converts this number into an Integer.
-     *
-     * @param number The Number to convert.
-     * @return The matching Integer.
-     */
-    private Integer toInteger(Number number) {
-        if (number == null) {
-            return null;
-        }
-
-        return number.intValue();
-    }
-
-    /**
-<<<<<<< HEAD
-     * Converts this number into an Long.
-     *
-     * @param number The Number to convert.
-     * @return The matching Long.
-     */
-    private Long toLong(Number number) {
-        if (number == null) {
-            return null;
-        }
-
-        return number.longValue();
-    }
-
-    /**
-     * @return Retrieves the number migrations applied to this database.
-     */
-    public int migrationCount() {
-        return jdbcTemplate.queryForInt("SELECT COUNT(*) FROM " + tableName);
-    }
-
-    /**
-=======
->>>>>>> 0559a454
-     * Row mapper for Migrations.
-     */
-    private class MigrationRowMapper implements RowMapper {
-        @Override
-        public Migration mapRow(final ResultSet rs, int rowNum) throws SQLException {
-            return new Migration() {{
-                schemaVersion = new SchemaVersion(rs.getString("VERSION"), rs.getString("DESCRIPTION"));
-                migrationState = MigrationState.valueOf(rs.getString("STATE"));
-                installedOn = rs.getTimestamp("INSTALLED_ON");
-                executionTime = toInteger((Number) rs.getObject("EXECUTION_TIME"));
-                scriptName = rs.getString("SCRIPT");
-                checksum = toLong((Number) rs.getObject("CHECKSUM"));
-            }};
-        }
-    }
-}
+/**
+ * Copyright (C) 2009-2010 the original author or authors.
+ *
+ * Licensed under the Apache License, Version 2.0 (the "License");
+ * you may not use this file except in compliance with the License.
+ * You may obtain a copy of the License at
+ *
+ *         http://www.apache.org/licenses/LICENSE-2.0
+ *
+ * Unless required by applicable law or agreed to in writing, software
+ * distributed under the License is distributed on an "AS IS" BASIS,
+ * WITHOUT WARRANTIES OR CONDITIONS OF ANY KIND, either express or implied.
+ * See the License for the specific language governing permissions and
+ * limitations under the License.
+ */
+
+package com.googlecode.flyway.core.runtime;
+
+import com.googlecode.flyway.core.dbsupport.DbSupport;
+import com.googlecode.flyway.core.migration.Migration;
+import com.googlecode.flyway.core.migration.MigrationState;
+import com.googlecode.flyway.core.migration.SchemaVersion;
+import com.googlecode.flyway.core.migration.sql.PlaceholderReplacer;
+import com.googlecode.flyway.core.migration.sql.SqlScript;
+import com.googlecode.flyway.core.util.ResourceUtils;
+import org.apache.commons.logging.Log;
+import org.apache.commons.logging.LogFactory;
+import org.springframework.jdbc.core.JdbcTemplate;
+import org.springframework.jdbc.core.RowMapper;
+import org.springframework.transaction.TransactionStatus;
+import org.springframework.transaction.support.TransactionCallback;
+import org.springframework.transaction.support.TransactionTemplate;
+
+import java.sql.ResultSet;
+import java.sql.SQLException;
+import java.util.*;
+
+/**
+ * Supports reading and writing to the metadata table.
+ */
+public class MetaDataTable {
+    /**
+     * Logger.
+     */
+    private static final Log LOG = LogFactory.getLog(MetaDataTable.class);
+
+    /**
+     * Database-specific functionality.
+     */
+    private final DbSupport dbSupport;
+
+    /**
+     * The name of the schema metadata table used by flyway.
+     */
+    private final String tableName;
+
+    /**
+     * JdbcTemplate with ddl manipulation access to the database.
+     */
+    private final JdbcTemplate jdbcTemplate;
+
+    /**
+     * The transaction template to use.
+     */
+    private final TransactionTemplate transactionTemplate;
+
+    /**
+     * Creates a new instance of the metadata table support.
+     *
+     * @param transactionTemplate The transaction template to use.
+     * @param jdbcTemplate        JdbcTemplate with ddl manipulation access to the
+     *                            database.
+     * @param dbSupport           Database-specific functionality.
+     * @param tableName           The name of the schema metadata table used by flyway.
+     */
+    public MetaDataTable(TransactionTemplate transactionTemplate, JdbcTemplate jdbcTemplate, DbSupport dbSupport,
+                         String tableName) {
+        this.transactionTemplate = transactionTemplate;
+        this.jdbcTemplate = jdbcTemplate;
+        this.dbSupport = dbSupport;
+        this.tableName = tableName;
+    }
+
+    /**
+     * Checks whether Flyway's metadata table is already present in the
+     * database.
+     *
+     * @return {@code true} if the table exists, {@code false} if it doesn't.
+     */
+    private boolean exists() {
+        return dbSupport.metaDataTableExists(jdbcTemplate, tableName);
+    }
+
+    /**
+     * Creates Flyway's metadata table.
+     */
+    private void create() {
+        String location = dbSupport.getCreateMetaDataTableScriptLocation();
+        String createMetaDataTableScriptSource = ResourceUtils.loadResourceAsString(location);
+
+        Map<String, String> placeholders = new HashMap<String, String>();
+        placeholders.put("tableName", tableName);
+        PlaceholderReplacer placeholderReplacer = new PlaceholderReplacer(placeholders, "${", "}");
+
+        SqlScript sqlScript = new SqlScript(createMetaDataTableScriptSource, placeholderReplacer);
+        sqlScript.execute(transactionTemplate, jdbcTemplate);
+        LOG.info("Metadata table created: " + tableName);
+    }
+
+    /**
+     * Creates the metadata table if it doesn't already exist. 
+     */
+    public void createIfNotExists() {
+        if (!exists()) {
+            create();
+        }
+    }
+
+    /**
+     * Creates and initializes the Flyway metadata table.
+     *
+     * @param initialVersion (optional) The initial version to put in the metadata table.
+     *                       Only migrations with a version number higher than this one
+     *                       will be considered for this database.
+     *                       {@code null} defaults the initial version to 0.
+     */
+    public void init(final SchemaVersion initialVersion) {
+        Migration migration = latestAppliedMigration();
+        if (migration != null) {
+            throw new IllegalStateException("Schema already initialized. Current Version: " + migration.getVersion());
+        }
+
+        final Migration initialMigration = new Migration() {{
+            schemaVersion = initialVersion;
+            scriptName = initialVersion.getDescription();
+            executionTime = 0;
+            migrationState = MigrationState.SUCCESS;
+        }};
+
+        transactionTemplate.execute(new TransactionCallback() {
+            @Override
+            public Void doInTransaction(TransactionStatus status) {
+                finishMigration(initialMigration);
+                return null;
+            }
+        });
+
+        LOG.info("Schema initialized with version: " + initialVersion);
+    }
+
+    /**
+     * Acquires an exclusive read-write lock on the metadata table. This lock
+     * will be released automatically on commit.
+     */
+    public void lock() {
+        if (dbSupport.supportsLocking()) {
+            jdbcTemplate.queryForList("SELECT script FROM " + tableName + " FOR UPDATE");
+        }
+    }
+
+    /**
+     * Persists the result of this migration.
+     *
+     * @param migration The migration that was run.
+     */
+    public void finishMigration(final Migration migration) {
+        jdbcTemplate.update("UPDATE " + tableName + " SET current_version=0");
+        final SchemaVersion schemaVersion = migration.getVersion();
+        final String version = schemaVersion.getVersion();
+        final String description = schemaVersion.getDescription();
+        final String state = migration.getState().name();
+        jdbcTemplate
+                .update("INSERT INTO " + tableName
+                        + " (version, description, script, execution_time, state, current_version, checksum)"
+                        + " VALUES (?, ?, ?, ?, ?, 1, ?)", new Object[]{version, description, migration.getScriptName(), 
+                        migration.getExecutionTime(), state, migration.getChecksum()});
+    }
+
+    /**
+     * @return The latest migration applied on the schema. {@code null} if no migration has been applied so far.
+     */
+    public Migration latestAppliedMigration() {
+        if (!exists()) {
+            return null;
+        }
+
+        String query = getSelectStatement() + " where current_version=1";
+        @SuppressWarnings({"unchecked"})
+        final List<Migration> migrations = jdbcTemplate.query(query, new MigrationRowMapper());
+
+        if (migrations.isEmpty()) {
+            return null;
+        }
+
+        return migrations.get(0);
+    }
+
+    /**
+     * @return The list of all migrations applied on the schema (oldest first). An empty list if no migration has been
+     *         applied so far.
+     */
+    public List<Migration> allAppliedMigrations() {
+        if (!exists()) {
+            return new ArrayList<Migration>();
+        }
+
+        String query = getSelectStatement();
+
+        @SuppressWarnings({"unchecked"})
+        final List<Migration> migrations = jdbcTemplate.query(query, new MigrationRowMapper());
+
+        Collections.sort(migrations);
+
+        return migrations;
+    }
+
+    /**
+     * @return The select statement for reading the metadata table.
+     */
+    private String getSelectStatement() {
+        return "select VERSION, DESCRIPTION, SCRIPT, EXECUTION_TIME, STATE, INSTALLED_ON, CHECKSUM from " + tableName;
+    }
+
+    /**
+     * Converts this number into an Integer.
+     *
+     * @param number The Number to convert.
+     * @return The matching Integer.
+     */
+    private Integer toInteger(Number number) {
+        if (number == null) {
+            return null;
+        }
+
+        return number.intValue();
+    }
+
+    /**
+     * Converts this number into an Long.
+     *
+     * @param number The Number to convert.
+     * @return The matching Long.
+     */
+    private Long toLong(Number number) {
+        if (number == null) {
+            return null;
+        }
+
+        return number.longValue();
+    }
+
+    /**
+     * Row mapper for Migrations.
+     */
+    private class MigrationRowMapper implements RowMapper {
+        @Override
+        public Migration mapRow(final ResultSet rs, int rowNum) throws SQLException {
+            return new Migration() {{
+                schemaVersion = new SchemaVersion(rs.getString("VERSION"), rs.getString("DESCRIPTION"));
+                migrationState = MigrationState.valueOf(rs.getString("STATE"));
+                installedOn = rs.getTimestamp("INSTALLED_ON");
+                executionTime = toInteger((Number) rs.getObject("EXECUTION_TIME"));
+                scriptName = rs.getString("SCRIPT");
+                checksum = toLong((Number) rs.getObject("CHECKSUM"));
+            }};
+        }
+    }
+}